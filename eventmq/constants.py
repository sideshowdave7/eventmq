--- conflicted
+++ resolved
@@ -27,20 +27,14 @@
     """
     Defines the STATUS sub commands
     """
-    #: Router subommand to show connected job managbers
+    #: Router subcommand to show connected job managbers
     show_managers = 'show_managers'
     #: Router subcommand to show connected schedulers
     show_schedulers = 'show_schedulers'
 
-<<<<<<< HEAD
-# Router ADMINISTRATIVE COMMANDS
-ROUTER_SHOW_WORKERS = 'ROUTER_SHOW_WORKERS'
-ROUTER_SHOW_SCHEDULERS = 'ROUTER_SHOW_SCHEDULERS'
-=======
->>>>>>> 7f705f2d
+    #: Scheduler subcommand to show scheduled jobs
+    show_scheduled_jobs = 'show_scheduled_jobs'
 
-# Scheduler ADMINISTRATIVE COMMANDS
-SCHEDULER_SHOW_SCHEDULED_JOBS = 'SCHEDULER_SHOW_SCHEDULED_JOBS'
 
 # ENVIRONMENT VARIABLES
 ENV_BROKER_ADDR = 'EMQ_CONNECT_ADDR'