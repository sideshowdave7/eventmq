# -*- coding: utf-8 -*-
# This file is part of eventmq.
#
# eventmq is free software: you can redistribute it and/or modify it under the
# terms of the GNU Lesser General Public License as published by the Free
# Software Foundation, either version 2.1 of the License, or (at your option)
# any later version.
#
# eventmq is distributed in the hope that it will be useful,
# but WITHOUT ANY WARRANTY; without even the implied warranty of
# MERCHANTABILITY or FITNESS FOR A PARTICULAR PURPOSE.  See the
# GNU Lesser General Public License for more details.
#
# You should have received a copy of the GNU Lesser General Public License
# along with eventmq.  If not, see <http://www.gnu.org/licenses/>.
import json
import unittest

import mock

<<<<<<< HEAD
from .. import constants, scheduler, utils
=======
from .. import constants, scheduler
>>>>>>> b4190739


class TestCase(unittest.TestCase):
    @mock.patch('uuid.uuid4')
    def test__setup(self, name_mock):
        name_mock.return_value = 'some_uuid'
        override_settings = {
            'NAME': 'RuckasBringer'
        }
        sched = scheduler.Scheduler(override_settings=override_settings)
        self.assertEqual(sched.name.decode('ascii'), 'RuckasBringer:some_uuid')

        self.assertFalse(sched.awaiting_startup_ack)
        self.assertEqual(sched.status, constants.STATUS.ready)

    def test_schedule_hash(self):
        msg1 = [
            'default',
            '',
            '3',
            json.dumps(['run', {
                'path': 'test',
                'args': [33, 'asdf'],
                'kwargs': {'zeta': 'Z', 'alpha': 'α'},
                'class_args': [0],
                'class_kwargs': {
                    'donkey': True, 'apple': False},
                'callable': 'do_the_thing'}]),
            None
        ]
        h1 = scheduler.Scheduler.schedule_hash(msg1)
        self.assertEqual('4658982cab9d32bf1ef9113a9d8bdec01775e2bc', h1)

        # Reordering the message argument shouldn't change the hash value
        msg2 = [
            'default',
            '',
            '3',
            json.dumps(['run', {
                'class_kwargs': {
                    'apple': False, 'donkey': True},
                'args': [33, 'asdf'],
                'class_args': [0],
                'kwargs': {'alpha': 'α', 'zeta': 'Z'},
                'path': 'test',
                'callable': 'do_the_thing'}]),
            None
        ]
        h2 = scheduler.Scheduler.schedule_hash(msg2)
        self.assertEqual('4658982cab9d32bf1ef9113a9d8bdec01775e2bc', h2)

    @mock.patch.object(utils.classes.ZMQSendMixin, 'send_multipart')
    def test_on_schedule(self, send_mock):
        override_settings = {}
        sched = scheduler.Scheduler(override_settings=override_settings)

        job_msg = json.dumps(['run', {
            'path': 'test',
            'args': [33, 'asdf'],
            'kwargs': {'zeta': 'Z', 'alpha': 'α'},
            'class_args': [0],
            'class_kwargs': {
                'donkey': True, 'apple': False},
            'callable': 'do_the_thing'}])

        msg = [
            'default',
            'run_count:3,guarantee',
            '3',
            job_msg,
            None
        ]

        cron_msg = [
            'default',
            'run_count:3,guarantee',
            '-1',
            job_msg,
            '* * * * *',
        ]

        sched.on_schedule('fake_msgid', msg)
        self.assertEqual(1, len(sched.interval_jobs))
        self.assertEqual(0, len(sched.cron_jobs))

        self.assertEqual(1, len(json.loads(
            sched.get_scheduled_jobs())['interval_jobs']))
        self.assertEqual(0,
                         len(json.loads(
                             sched.get_scheduled_jobs())['cron_jobs']))

        # Scheduling the same job as a cron should remove it from interval
        sched.on_schedule('fake_msgid2', cron_msg)
        self.assertEqual(0, len(sched.interval_jobs))
        self.assertEqual(1, len(sched.cron_jobs))

        self.assertEqual(0, len(json.loads(
            sched.get_scheduled_jobs())['interval_jobs']))
        self.assertEqual(1, len(json.loads(
            sched.get_scheduled_jobs())['cron_jobs']))

        # Change the job message and it should make new jobs
        job_msg = json.dumps(['run', {
            'path': 'test',
            'args': [333, 'asdf'],
            'kwargs': {'zeta': 'Z', 'alpha': 'α'},
            'class_args': [0],
            'class_kwargs': {
                'donkey': True, 'apple': False},
            'callable': 'do_the_thing'}])

        msg[3] = job_msg

        sched.on_schedule('fake_msgid3', msg)
        self.assertEqual(1, len(sched.interval_jobs))
        self.assertEqual(1, len(sched.cron_jobs))

        self.assertEqual(1, len(json.loads(
            sched.get_scheduled_jobs())['interval_jobs']))
        self.assertEqual(1, len(json.loads(
            sched.get_scheduled_jobs())['cron_jobs']))

        # Make sure the scheduler obeyed 3 schedule commands with 'haste'
        self.assertEqual(3, send_mock.call_count)


# EMQP Tests
    def test_reset(self):
        sched = scheduler.Scheduler()

        self.assertFalse(sched.awaiting_startup_ack)
        self.assertEqual(sched.status, constants.STATUS.ready)<|MERGE_RESOLUTION|>--- conflicted
+++ resolved
@@ -18,11 +18,7 @@
 
 import mock
 
-<<<<<<< HEAD
 from .. import constants, scheduler, utils
-=======
-from .. import constants, scheduler
->>>>>>> b4190739
 
 
 class TestCase(unittest.TestCase):
